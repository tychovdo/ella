--- conflicted
+++ resolved
@@ -329,10 +329,6 @@
                 if sam_with_prior:
                     theta = parameters_to_vector(model.parameters())
                     loss += (0.5 * (delta * theta) @ theta) / N / crit_factor
-<<<<<<< HEAD
-
-=======
->>>>>>> 7e318b9e
                 loss.backward()
                 optimizer.first_step(zero_grad=True)
                 # 2. step
@@ -438,7 +434,6 @@
             else:  # fit with updated hparams
                 marglik = -lap.log_marginal_likelihood() / N
             marglik.backward()
-<<<<<<< HEAD
 
             if shared_uv:
                 params = list(model.parameters())
@@ -458,8 +453,6 @@
                         log_prior_prec.grad.data[i] = mean_grad
                         log_prior_prec.grad.data[j] = mean_grad
 
-=======
->>>>>>> 7e318b9e
             margliks_local.append(marglik.item())
             if i < n_hypersteps_prior:
                 hyper_optimizer.step()
