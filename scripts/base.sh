--- conflicted
+++ resolved
@@ -2,8 +2,4 @@
 
 cd ..
 
-<<<<<<< HEAD
-python classification_image.py --config configs/cifar10.yaml  --model resnet --batch_size 128 --marglik_batch_size 250 --approx kron --lr 0.01
-=======
-python classification_image.py --config configs/cifar10.yaml --model resnet --batch_size 128 --marglik_batch_size 250 --approx kron --lr 0.01
->>>>>>> 834c7c32
+python classification_image.py --config configs/cifar10.yaml --model resnet --batch_size 128 --marglik_batch_size 250 --approx kron --lr 0.01